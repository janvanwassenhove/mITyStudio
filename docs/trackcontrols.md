--- conflicted
+++ resolved
@@ -17,9 +17,3 @@
 ## Usage
 
 This component is part of the main application structure and integrates with the overall mITyStudio workflow.
-
-<<<<<<< HEAD
-*This documentation is automatically generated. Last updated: 2025-07-05T12:12:02.954Z*
-=======
-*This documentation is automatically generated. Last updated: 2025-07-05T12:37:44.257Z*
->>>>>>> c0eb27ff
