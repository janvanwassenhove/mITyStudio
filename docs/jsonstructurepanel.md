# JSONStructurePanel

## Overview

Side panel component with various tools and settings

## Features

- Audio Processing

## Location

`src/components/JSONStructurePanel.vue`

## Usage

This component is part of the main application structure and integrates with the overall mITyStudio workflow.

<<<<<<< HEAD
*This documentation is automatically generated. Last updated: 2025-07-05T12:12:02.953Z*
=======
*This documentation is automatically generated. Last updated: 2025-07-05T12:37:44.256Z*
>>>>>>> c0eb27ff
<|MERGE_RESOLUTION|>--- conflicted
+++ resolved
@@ -15,9 +15,3 @@
 ## Usage
 
 This component is part of the main application structure and integrates with the overall mITyStudio workflow.
-
-<<<<<<< HEAD
-*This documentation is automatically generated. Last updated: 2025-07-05T12:12:02.953Z*
-=======
-*This documentation is automatically generated. Last updated: 2025-07-05T12:37:44.256Z*
->>>>>>> c0eb27ff
